import { create } from "zustand";
import { inventoryApi, stockApi } from "@/lib/inventory-api";
import { useSanityRealtimeStore } from "./sanity-realtime-store";
<<<<<<< HEAD
import { generateEnhancedProductName } from "@/lib/product-naming";
=======
import { apiDebouncer } from "@/lib/api-debounce";
>>>>>>> 91c56a71

export interface Specification {
  [key: string]: string | number | boolean | string[] | undefined;
}

export interface Product {
  _id: string;
  productId: string;
  name: string;
  slug: { current: string };
  description?: string;
  brand: {
    _id: string;
    name: string;
    slug: { current: string };
    logo?: any;
  };
  category: {
    _id: string;
    name: string;
    slug: { current: string };
    icon?: string;
  };
  specifications: Specification;
  pricing: {
    purchasePrice: number;
    sellingPrice: number;
    standardPrice?: number;
    modularPrice?: number;
  };
  inventory: {
    currentStock: number;
    minimumStock: number;
    maximumStock?: number;
    reorderLevel: number;
    location?: string;
    lastStockUpdate?: string;
  };
  images: any[];
  isActive: boolean;
  isFeatured: boolean;
  tags: string[];
  seoTitle?: string;
  seoDescription?: string;
  createdAt: string;
  updatedAt: string;
  deleted?: boolean;
  deletedAt?: string;
  _consolidated?: {
    totalEntries: number;
    originalIds: string[];
    latestPriceUpdate: string;
  };
}

export interface StockTransaction {
  _id: string;
  transactionId: string;
  type: "purchase" | "sale" | "adjustment" | "return" | "damage";
  product: {
    _id: string;
    name: string;
    productId: string;
  };
  quantity: number;
  unitPrice: number;
  totalAmount: number;
  supplier?: { name: string };
  bill?: { billNumber: string };
  notes?: string;
  status: string;
  transactionDate: string;
  createdAt: string;
}

export interface InventorySummary {
  totalProducts: number;
  activeProducts: number;
  lowStockProducts: number;
  outOfStockProducts: number;
  totalValue: number;
  categories: number;
  brands: number;
}

interface InventoryStore {
  products: Product[];
  stockTransactions: StockTransaction[];
  inventorySummary: InventorySummary | null;
  isLoading: boolean;
  error: string | null;
  lastFetched: Date | null;
  fetchProducts: (filters?: any) => Promise<void>;
  fetchProductById: (productId: string) => Promise<Product | null>;
  fetchLowStockProducts: () => Promise<void>;
  fetchFeaturedProducts: () => Promise<void>;
  fetchInventorySummary: () => Promise<void>;
  fetchStockTransactions: (filters?: any) => Promise<void>;
  searchProducts: (searchTerm: string, limit?: number) => Promise<Product[]>;
  updateProductInventory: (
    productId: string,
    inventoryUpdate: Partial<Product["inventory"] & Product["pricing"]>
  ) => Promise<boolean>;
  createStockTransaction: (
    transactionData: Partial<StockTransaction>
  ) => Promise<boolean>;
  findExistingProduct: (productData: {
    brandId: string;
    categoryId: string;
    specifications: Specification;
  }) => Product | undefined;
  addOrUpdateProduct: (productData: {
    name: string;
    description?: string;
    brandId: string;
    categoryId: string;
    specifications: Specification;
    pricing: { purchasePrice: number; sellingPrice: number; unit: string };
    inventory: {
      currentStock: number;
      minimumStock: number;
      reorderLevel: number;
    };
    tags: string[];
  }) => Promise<{
    success: boolean;
    data?: Product;
    error?: string;
    isUpdate?: boolean;
  }>;
  handleRealtimeProductUpdate: (product: Product) => void;
  handleRealtimeProductCreated: (product: Product) => void;
  handleRealtimeStockTransaction: (transaction: StockTransaction) => void;
  getProductsByCategory: (categoryName: string) => Product[];
  getProductsByBrand: (brandName: string) => Product[];
  getLowStockProducts: () => Product[];
  getOutOfStockProducts: () => Product[];
  getFeaturedProducts: () => Product[];
  getProductById: (productId: string) => Product | undefined;
  getConsolidatedProducts: () => Product[];
  softDeleteProduct: (productId: string) => Promise<boolean>;
  restoreProduct: (productId: string) => Promise<boolean>;
  deleteProduct: (productId: string) => Promise<boolean>;
  clearError: () => void;
  refreshData: () => Promise<void>;
  initializeRealtime: () => void;
  cleanupRealtime: () => void;
  handleBillCreated: (bill: any) => void;
}

export const useInventoryStore = create<InventoryStore>((set, get) => ({
  products: [],
  stockTransactions: [],
  inventorySummary: null,
  isLoading: false,
  error: null,
  lastFetched: null,

  fetchProducts: async (filters) => {
    const { isLoading } = get();

    // Use global debouncer to prevent rapid successive calls
    if (isLoading || apiDebouncer.wasCalledRecently("fetch-products", 2000)) {
      console.log(
        "⏳ Skipping fetchProducts - recent fetch or already loading"
      );
      return;
    }

    set({ isLoading: true, error: null });
    try {
      const response = await inventoryApi.getProducts(filters);
      if (response.success) {
        set({
          products: (response.data as Product[]) || [],
          isLoading: false,
          lastFetched: new Date(),
        });
      } else {
        set({
          isLoading: false,
          error: response.error || "Failed to fetch products",
        });
      }
    } catch (error) {
      set({
        isLoading: false,
        error:
          error instanceof Error ? error.message : "An unknown error occurred",
      });
    }
  },

  fetchProductById: async (productId) => {
    set({ isLoading: true, error: null });
    try {
      const response = await inventoryApi.getProductById(productId);
      if (response.success) {
        set({ isLoading: false });
        return response.data as Product;
      } else {
        set({ isLoading: false, error: response.error || "Product not found" });
        return null;
      }
    } catch (error) {
      set({
        isLoading: false,
        error:
          error instanceof Error ? error.message : "An unknown error occurred",
      });
      return null;
    }
  },

  fetchLowStockProducts: async () => {
    set({ isLoading: true, error: null });
    try {
      const response = await inventoryApi.getLowStockProducts();
      if (response.success) {
        set({ products: (response.data as Product[]) || [], isLoading: false });
      } else {
        set({
          isLoading: false,
          error: response.error || "Failed to fetch low stock products",
        });
      }
    } catch (error) {
      set({
        isLoading: false,
        error:
          error instanceof Error ? error.message : "An unknown error occurred",
      });
    }
  },

  fetchFeaturedProducts: async () => {
    set({ isLoading: true, error: null });
    try {
      const response = await inventoryApi.getFeaturedProducts();
      if (response.success) {
        const featuredProducts = (response.data as Product[]) || [];
        set((state) => ({
          products: state.products.map(
            (p) => featuredProducts.find((fp) => fp._id === p._id) || p
          ),
          isLoading: false,
        }));
      } else {
        set({
          isLoading: false,
          error: response.error || "Failed to fetch featured products",
        });
      }
    } catch (error) {
      set({
        isLoading: false,
        error:
          error instanceof Error ? error.message : "An unknown error occurred",
      });
    }
  },

  fetchInventorySummary: async () => {
    const { isLoading } = get();

    // Debounce: Don't fetch if already loading
    if (isLoading) {
      console.log("⏳ Skipping fetchInventorySummary - already loading");
      return;
    }

    set({ isLoading: true, error: null });
    try {
      const response = await inventoryApi.getInventorySummary();
      if (response.success) {
        set({
          inventorySummary: response.data as InventorySummary,
          isLoading: false,
        });
      } else {
        set({
          isLoading: false,
          error: response.error || "Failed to fetch inventory summary",
        });
      }
    } catch (error) {
      set({
        isLoading: false,
        error:
          error instanceof Error ? error.message : "An unknown error occurred",
      });
    }
  },

  fetchStockTransactions: async (filters) => {
    set({ isLoading: true, error: null });
    try {
      const response = await stockApi.getStockTransactions(filters);
      if (response.success) {
        set({
          stockTransactions: (response.data as StockTransaction[]) || [],
          isLoading: false,
        });
      } else {
        set({
          isLoading: false,
          error: response.error || "Failed to fetch stock transactions",
        });
      }
    } catch (error) {
      set({
        isLoading: false,
        error:
          error instanceof Error ? error.message : "An unknown error occurred",
      });
    }
  },

  searchProducts: async (searchTerm, limit = 10) => {
    set({ isLoading: true, error: null });
    try {
      const response = await inventoryApi.searchProducts(searchTerm, limit);
      set({ isLoading: false });
      if (response.success) {
        return (response.data as Product[]) || [];
      } else {
        set({ error: response.error || "Failed to search products" });
        return [];
      }
    } catch (error) {
      set({
        isLoading: false,
        error:
          error instanceof Error ? error.message : "An unknown error occurred",
      });
      return [];
    }
  },

  updateProductInventory: async (productId, inventoryUpdate) => {
    try {
      const response = await inventoryApi.updateProductInventory(
        productId,
        inventoryUpdate
      );
      if (response.success) {
        set((state) => ({
          products: state.products.map((p) =>
            p._id === productId
              ? { ...p, inventory: { ...p.inventory, ...inventoryUpdate } }
              : p
          ),
        }));
        return true;
      } else {
        set({ error: response.error || "Failed to update inventory" });
        return false;
      }
    } catch (error) {
      set({
        error:
          error instanceof Error ? error.message : "An unknown error occurred",
      });
      return false;
    }
  },

  createStockTransaction: async (transactionData) => {
    try {
      const response = await stockApi.createStockTransaction(transactionData);
      if (response.success) {
        get().fetchStockTransactions();
        get().fetchInventorySummary();
        return true;
      } else {
        set({ error: response.error || "Failed to create transaction" });
        return false;
      }
    } catch (error) {
      set({
        error:
          error instanceof Error ? error.message : "An unknown error occurred",
      });
      return false;
    }
  },

  findExistingProduct: (productData) => {
    const { products } = get();
    return products.find((product) => {
      if (
        product.brand._id !== productData.brandId ||
        product.category._id !== productData.categoryId
      ) {
        return false;
      }
      const existingSpecs = product.specifications;
      const newSpecs = productData.specifications;
      const allKeys = new Set([
        ...Object.keys(existingSpecs),
        ...Object.keys(newSpecs),
      ]);
      for (const key of allKeys) {
        if (existingSpecs[key] !== newSpecs[key]) {
          return false;
        }
      }
      return true;
    });
  },

  addOrUpdateProduct: async (productData) => {
    const { findExistingProduct, updateProductInventory } = get();
    const existingProduct = findExistingProduct(productData);

    if (existingProduct) {
      const newStock =
        existingProduct.inventory.currentStock +
        productData.inventory.currentStock;
      await updateProductInventory(existingProduct._id, {
        currentStock: newStock,
        purchasePrice: productData.pricing.purchasePrice,
        sellingPrice: productData.pricing.sellingPrice,
      });
      return {
        success: true,
        data: {
          ...existingProduct,
          inventory: { ...existingProduct.inventory, currentStock: newStock },
        },
        isUpdate: true,
      };
    }

    try {
      // Single API call to create product with initial stock transaction
      const response = await inventoryApi.createProduct({
        ...productData,
        // Include initial stock transaction data in the product creation
        initialStockTransaction: {
          type: "purchase",
          quantity: productData.inventory.currentStock,
          unitPrice: productData.pricing.purchasePrice,
<<<<<<< HEAD
          notes: `Initial stock for ${generateEnhancedProductName(newProduct)}`,
        });
=======
          notes: `Initial stock for ${productData.name}`,
        },
      });

      if (response.success) {
        const newProduct = response.data as Product;

        // Don't add to local state here - let the realtime listener handle it
        // This prevents duplicates when the realtime "appear" event fires
        console.log(
          "✅ Product created in Sanity with initial stock, waiting for realtime sync..."
        );

        // Only refresh summary once, no additional API calls needed
        // The backend should handle creating both product and stock transaction
        setTimeout(() => get().fetchInventorySummary(), 1000);

>>>>>>> 91c56a71
        return { success: true, data: newProduct, isUpdate: false };
      } else {
        set({ error: response.error || "Failed to create product" });
        return { success: false, error: response.error };
      }
    } catch (error) {
      const errorMessage =
        error instanceof Error ? error.message : "An unknown error occurred";
      set({ error: errorMessage });
      return { success: false, error: errorMessage };
    }
  },

  handleRealtimeProductUpdate: (product) => {
    set((state) => ({
      products: state.products.map((p) =>
        p._id === product._id ? { ...p, ...product } : p
      ),
    }));
    get().fetchInventorySummary();
  },

  handleRealtimeProductCreated: (product) => {
    const { products } = get();
    const existingProduct = products.find((p) => p._id === product._id);

    if (!existingProduct) {
      set((state) => ({ products: [...state.products, product] }));
      console.log(`✅ Product created via realtime: ${product.name}`);

      // Debounced summary refresh to prevent rapid successive calls
      setTimeout(() => get().fetchInventorySummary(), 500);
    } else {
      console.log(
        `🔄 Product already exists, skipping duplicate: ${product.name}`
      );
    }
  },

  handleRealtimeStockTransaction: (transaction) => {
    set((state) => ({
      stockTransactions: [transaction, ...state.stockTransactions],
    }));
    const { products } = get();
    const productIndex = products.findIndex(
      (p) => p._id === transaction.product._id
    );
    if (productIndex > -1) {
      const updatedProducts = [...products];
      const productToUpdate = updatedProducts[productIndex];
      let newStock = productToUpdate.inventory.currentStock;
      if (["sale", "damage"].includes(transaction.type)) {
        newStock -= transaction.quantity;
      } else if (["purchase", "return"].includes(transaction.type)) {
        newStock += transaction.quantity;
      }
      updatedProducts[productIndex] = {
        ...productToUpdate,
        inventory: { ...productToUpdate.inventory, currentStock: newStock },
      };
      set({ products: updatedProducts });
    }
  },

  getProductsByCategory: (categoryName) =>
    get().products.filter(
      (p) => p.category.name.toLowerCase() === categoryName.toLowerCase()
    ),
  getProductsByBrand: (brandName) =>
    get().products.filter(
      (p) => p.brand.name.toLowerCase() === brandName.toLowerCase()
    ),
  getLowStockProducts: () =>
    get().products.filter(
      (p) =>
        p.isActive &&
        !p.deleted &&
        p.inventory.currentStock <= p.inventory.minimumStock
    ),
  getOutOfStockProducts: () =>
    get().products.filter(
      (p) => p.isActive && !p.deleted && p.inventory.currentStock <= 0
    ),
  getFeaturedProducts: () =>
    get().products.filter((p) => p.isActive && !p.deleted && p.isFeatured),
  getProductById: (productId) =>
    get().products.find((p) => p._id === productId),

  getConsolidatedProducts: () => {
    const { products } = get();
    const activeProducts = products.filter((p) => !p.deleted);
    const groupedProducts = new Map<string, Product[]>();

    activeProducts.forEach((product) => {
<<<<<<< HEAD
      const key = `${generateEnhancedProductName(
        product
      ).toLowerCase()}-${JSON.stringify(product.specifications)}`;
=======
      const key = `${product.name.toLowerCase()}-${product.brand.name.toLowerCase()}-${JSON.stringify(
        product.specifications
      )}`;
>>>>>>> 91c56a71
      if (!groupedProducts.has(key)) {
        groupedProducts.set(key, []);
      }
      groupedProducts.get(key)!.push(product);
    });

    const consolidatedProducts: Product[] = [];
    groupedProducts.forEach((group) => {
      if (group.length === 1) {
        consolidatedProducts.push(group[0]);
      } else {
        const latest = group.sort(
          (a, b) =>
            new Date(b.updatedAt).getTime() - new Date(a.updatedAt).getTime()
        )[0];
        const totalStock = group.reduce(
          (sum, p) => sum + p.inventory.currentStock,
          0
        );
        const consolidated: Product = {
          ...latest,
          inventory: { ...latest.inventory, currentStock: totalStock },
          _consolidated: {
            totalEntries: group.length,
            originalIds: group.map((p) => p._id),
            latestPriceUpdate: latest.updatedAt,
          },
        };
        consolidatedProducts.push(consolidated);
      }
    });
    return consolidatedProducts;
  },

  softDeleteProduct: async (productId) => {
    try {
      const response = await inventoryApi.updateProduct(productId, {
        deleted: true,
      });
      if (response.success) {
        set((state) => ({
          products: state.products.map((p) =>
            p._id === productId
              ? { ...p, deleted: true, deletedAt: new Date().toISOString() }
              : p
          ),
        }));
        return true;
      } else {
        set({ error: response.error || "Failed to soft delete product" });
        return false;
      }
    } catch (error) {
      set({
        error:
          error instanceof Error ? error.message : "An unknown error occurred",
      });
      return false;
    }
  },

  restoreProduct: async (productId) => {
    try {
      const response = await inventoryApi.updateProduct(productId, {
        deleted: false,
      });
      if (response.success) {
        set((state) => ({
          products: state.products.map((p) =>
            p._id === productId
              ? { ...p, deleted: false, deletedAt: undefined }
              : p
          ),
        }));
        return true;
      } else {
        set({ error: response.error || "Failed to restore product" });
        return false;
      }
    } catch (error) {
      set({
        error:
          error instanceof Error ? error.message : "An unknown error occurred",
      });
      return false;
    }
  },

  deleteProduct: async (productId) => {
    try {
      const response = await inventoryApi.deleteProduct(productId);
      if (response.success) {
        set((state) => ({
          products: state.products.filter((p) => p._id !== productId),
        }));
        return true;
      } else {
        set({
          error: response.error || "Failed to permanently delete product",
        });
        return false;
      }
    } catch (error) {
      set({
        error:
          error instanceof Error ? error.message : "An unknown error occurred",
      });
      return false;
    }
  },

  clearError: () => set({ error: null }),

  initializeRealtime: () => {
    const { on } = useSanityRealtimeStore.getState();
    on("bill:created", (bill) => get().handleBillCreated(bill));
<<<<<<< HEAD
=======
    on("inventory:created", (product) =>
      get().handleRealtimeProductCreated(product)
    );
>>>>>>> 91c56a71
    on("inventory:updated", ({ productId, updates }) =>
      get().handleRealtimeProductUpdate({
        _id: productId,
        ...updates,
      } as Product)
    );
    on("inventory:low_stock", (data) =>
      console.log(`Low stock alert: ${data.productName}`)
    );
  },

  cleanupRealtime: () => {
    const { off } = useSanityRealtimeStore.getState();
    off("bill:created");
    off("inventory:created");
    off("inventory:updated");
    off("inventory:low_stock");
  },

  handleBillCreated: (bill) => {
    bill.items?.forEach(async (item: unknown) => {
      const { products, createStockTransaction } = get();
      const product = products.find((p) => p._id === item.product);
      if (product) {
        const newStock = product.inventory.currentStock - item.quantity;
        set((state) => ({
          products: state.products.map((p) =>
            p._id === item.product
              ? { ...p, inventory: { ...p.inventory, currentStock: newStock } }
              : p
          ),
        }));
        await createStockTransaction({
          productId: item.product,
          type: "sale",
          quantity: item.quantity,
          unitPrice: item.unitPrice,
          billId: bill._id,
          notes: `Sold via bill ${bill.billNumber}`,
        });
      }
    });
    get().fetchInventorySummary();
  },

  refreshData: async () => {
    const { fetchProducts, fetchInventorySummary } = get();
    await Promise.all([fetchProducts(), fetchInventorySummary()]);
  },
}));<|MERGE_RESOLUTION|>--- conflicted
+++ resolved
@@ -1,11 +1,7 @@
 import { create } from "zustand";
 import { inventoryApi, stockApi } from "@/lib/inventory-api";
 import { useSanityRealtimeStore } from "./sanity-realtime-store";
-<<<<<<< HEAD
-import { generateEnhancedProductName } from "@/lib/product-naming";
-=======
 import { apiDebouncer } from "@/lib/api-debounce";
->>>>>>> 91c56a71
 
 export interface Specification {
   [key: string]: string | number | boolean | string[] | undefined;
@@ -449,10 +445,6 @@
           type: "purchase",
           quantity: productData.inventory.currentStock,
           unitPrice: productData.pricing.purchasePrice,
-<<<<<<< HEAD
-          notes: `Initial stock for ${generateEnhancedProductName(newProduct)}`,
-        });
-=======
           notes: `Initial stock for ${productData.name}`,
         },
       });
@@ -470,7 +462,6 @@
         // The backend should handle creating both product and stock transaction
         setTimeout(() => get().fetchInventorySummary(), 1000);
 
->>>>>>> 91c56a71
         return { success: true, data: newProduct, isUpdate: false };
       } else {
         set({ error: response.error || "Failed to create product" });
@@ -565,15 +556,9 @@
     const groupedProducts = new Map<string, Product[]>();
 
     activeProducts.forEach((product) => {
-<<<<<<< HEAD
-      const key = `${generateEnhancedProductName(
-        product
-      ).toLowerCase()}-${JSON.stringify(product.specifications)}`;
-=======
       const key = `${product.name.toLowerCase()}-${product.brand.name.toLowerCase()}-${JSON.stringify(
         product.specifications
       )}`;
->>>>>>> 91c56a71
       if (!groupedProducts.has(key)) {
         groupedProducts.set(key, []);
       }
@@ -690,12 +675,9 @@
   initializeRealtime: () => {
     const { on } = useSanityRealtimeStore.getState();
     on("bill:created", (bill) => get().handleBillCreated(bill));
-<<<<<<< HEAD
-=======
     on("inventory:created", (product) =>
       get().handleRealtimeProductCreated(product)
     );
->>>>>>> 91c56a71
     on("inventory:updated", ({ productId, updates }) =>
       get().handleRealtimeProductUpdate({
         _id: productId,
@@ -718,21 +700,21 @@
   handleBillCreated: (bill) => {
     bill.items?.forEach(async (item: unknown) => {
       const { products, createStockTransaction } = get();
-      const product = products.find((p) => p._id === item.product);
+      const product = products.find((p) => p._id === item?.product);
       if (product) {
-        const newStock = product.inventory.currentStock - item.quantity;
+        const newStock = product.inventory.currentStock - item?.quantity;
         set((state) => ({
           products: state.products.map((p) =>
-            p._id === item.product
+            p._id === item?.product
               ? { ...p, inventory: { ...p.inventory, currentStock: newStock } }
               : p
           ),
         }));
         await createStockTransaction({
-          productId: item.product,
+          productId: item?.product,
           type: "sale",
-          quantity: item.quantity,
-          unitPrice: item.unitPrice,
+          quantity: item?.quantity,
+          unitPrice: item?.unitPrice,
           billId: bill._id,
           notes: `Sold via bill ${bill.billNumber}`,
         });
