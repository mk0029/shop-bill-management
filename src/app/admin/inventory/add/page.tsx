--- conflicted
+++ resolved
@@ -31,11 +31,7 @@
     resetForm,
     handleSuccessClose,
     setShowConfirmationPopup,
-<<<<<<< HEAD
-    getResolvedProductData,
-=======
     generateProductName,
->>>>>>> 91c56a71
   } = useInventoryForm();
 
   return (
@@ -119,12 +115,6 @@
         <SuccessPopup
           isOpen={showSuccessPopup}
           onClose={handleSuccessClose}
-<<<<<<< HEAD
-          data={createProductSuccessPopup(getResolvedProductData(), () => {
-            resetForm();
-            handleSuccessClose();
-          })}
-=======
           data={createProductSuccessPopup(
             {
               name: generateProductName(),
@@ -139,7 +129,6 @@
               handleSuccessClose();
             }
           )}
->>>>>>> 91c56a71
         />
       )}
 
