--- conflicted
+++ resolved
@@ -127,31 +127,9 @@
     setShowConfirmationPopup(false);
 
     try {
-<<<<<<< HEAD
-      // Get resolved category and brand names for intelligent naming
-      const selectedCategory = categories.find(
-        (c) => c._id === formData.category
-      );
-      const selectedBrand = brands.find((b) => b._id === formData.brand);
-
-      // Create product object for intelligent naming
-      const productForNaming = {
-        category: { name: selectedCategory?.name || "Unknown Category" },
-        brand: { name: selectedBrand?.name || "Unknown Brand" },
-        specifications: formData.specifications,
-      };
-
-      // Generate intelligent product name
-      const intelligentName = generateEnhancedProductName(productForNaming);
-
-      // Create product object
-      const newProduct = {
-        name: intelligentName,
-=======
       // Create product object with single API call optimization
       const newProduct = {
         name: generateProductName(),
->>>>>>> 91c56a71
         brandId: formData.brand,
         categoryId: formData.category,
         specifications: formData.specifications,
@@ -169,14 +147,6 @@
         tags: [], // Default value
       };
 
-<<<<<<< HEAD
-      const result = await addProduct(newProduct);
-      if (result.success) {
-        setShowSuccessPopup(true);
-      } else {
-        console.error("Failed to add product:", result.error);
-        // You might want to show an error popup here
-=======
       console.log("🚀 Submitting product with single API call...");
       const result = await addProduct(newProduct);
 
@@ -185,7 +155,6 @@
         console.log("✅ Product created successfully");
       } else {
         console.error("❌ Failed to create product:", result.error);
->>>>>>> 91c56a71
       }
     } catch (error) {
       console.error("Error adding product:", error);
@@ -254,10 +223,6 @@
     resetForm,
     handleSuccessClose,
     setShowConfirmationPopup,
-<<<<<<< HEAD
-    getResolvedProductData,
-=======
     generateProductName,
->>>>>>> 91c56a71
   };
 };