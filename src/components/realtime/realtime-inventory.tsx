"use client";

import React, { useEffect, useState } from "react";
import { useInventoryStore } from "@/store/inventory-store";
import { motion, AnimatePresence } from "framer-motion";
import { useDocumentListener } from "@/hooks/use-realtime-sync";
import { Card, CardContent, CardHeader, CardTitle } from "@/components/ui/card";
import { Badge } from "@/components/ui/badge";
import { Button } from "@/components/ui/button";
import { Progress } from "@/components/ui/progress";
import {
  Package,
  AlertTriangle,
  TrendingUp,
  TrendingDown,
  Zap,
  Eye,
  Edit,
} from "lucide-react";
import { toast } from "sonner";

interface Product {
  _id: string;
  name: string;
  brand?: { name: string };
  category?: { name: string };
  pricing: {
    sellingPrice: number;
    purchasePrice: number;
  };
  inventory: {
    currentStock: number;
    minimumStock: number;
    maximumStock: number;
  };
  isActive: boolean;
  updatedAt: string;
}

interface RealtimeInventoryProps {
  initialProducts: Product[];
  showLowStockOnly?: boolean;
  maxItems?: number;
  onProductClick?: (product: Product) => void;
}

export const RealtimeInventory: React.FC<RealtimeInventoryProps> = ({
  initialProducts,
  showLowStockOnly = false,
  maxItems,
  onProductClick,
}) => {
  const [products, setProducts] = useState<Product[]>(initialProducts);
  const [updatedProductIds, setUpdatedProductIds] = useState<Set<string>>(
    new Set()
  );

  // Listen to product changes
  useDocumentListener("product", undefined, (update) => {
    const { transition, result, previous } = update;

    switch (transition) {
      case "appear":
        setProducts((prev) => {
          const exists = prev.find((p) => p._id === result._id);
          if (!exists) {
            toast.success(`New product added: ${result.name}`);
            return [result, ...prev];
          }
          return prev;
        });
        break;

      case "update":
        setProducts((prev) =>
          prev.map((product) => {
            if (product._id === result._id) {
              // Check for stock changes
              const stockChanged =
                previous?.inventory?.currentStock !==
                result.inventory?.currentStock;
              if (stockChanged) {
                const stockDiff =
                  result.inventory.currentStock -
                  (previous?.inventory?.currentStock || 0);
                const isIncrease = stockDiff > 0;

                // Highlight updated product
                setUpdatedProductIds((prev) => new Set(prev).add(result._id));
                setTimeout(() => {
                  setUpdatedProductIds((prev) => {
                    const newSet = new Set(prev);
                    newSet.delete(result._id);
                    return newSet;
                  });
                }, 2000);

                // Show notification
                toast.info(
                  `Stock ${isIncrease ? "increased" : "decreased"} for ${
                    result.name
                  }: ${Math.abs(stockDiff)} units`,
                  {
                    icon: isIncrease ? (
                      <TrendingUp className="w-4 h-4" />
                    ) : (
                      <TrendingDown className="w-4 h-4" />
                    ),
                  }
                );

                // Check for low stock
                if (
                  result.inventory.currentStock <= result.inventory.minimumStock
                ) {
                  toast.warning(
                    `Low stock alert: ${result.name} (${result.inventory.currentStock} remaining)`
                  );
                }
              }

              return { ...product, ...result };
            }
            return product;
          })
        );
        break;

      case "disappear":
        setProducts((prev) =>
          prev.filter((product) => product._id !== result._id)
        );
        toast.error(`Product removed: ${result.name}`);
        break;
    }
  });

  // Filter products based on props
  const filteredProducts = products.filter((product) => {
    if (showLowStockOnly) {
      return product.inventory.currentStock <= product.inventory.minimumStock;
    }
    return true;
  });

  const displayProducts = maxItems
    ? filteredProducts.slice(0, maxItems)
    : filteredProducts;

  const getStockStatus = (product: Product) => {
    const { currentStock, minimumStock, maximumStock } = product.inventory;
    const stockPercentage = (currentStock / maximumStock) * 100;

    if (currentStock <= 0) {
      return {
        status: "out-of-stock",
        color: "bg-red-500",
        textColor: "text-red-400",
      };
    } else if (currentStock <= minimumStock) {
      return {
        status: "low-stock",
        color: "bg-yellow-500",
        textColor: "text-yellow-400",
      };
    } else if (stockPercentage >= 80) {
      return {
        status: "high-stock",
        color: "bg-green-500",
        textColor: "text-green-400",
      };
    } else {
      return {
        status: "normal",
        color: "bg-blue-500",
        textColor: "text-blue-400",
      };
    }
  };

  return (
    <div className="space-y-4">
      <AnimatePresence mode="popLayout">
        {displayProducts.map((product) => {
          const stockStatus = getStockStatus(product);
          const isUpdated = updatedProductIds.has(product._id);
          const stockPercentage = Math.min(
            (product.inventory.currentStock / product.inventory.maximumStock) *
              100,
            100
          );

          return (
            <motion.div
              key={product._id}
              layout
              initial={{ opacity: 0, y: 20 }}
              animate={{
                opacity: 1,
                y: 0,
                scale: isUpdated ? [1, 1.02, 1] : 1,
                boxShadow: isUpdated
                  ? "0 0 20px rgba(34, 197, 94, 0.3)"
                  : "none",
              }}
              exit={{ opacity: 0, y: -20 }}
              transition={{ duration: 0.3 }}
              className={`relative ${isUpdated ? "ring-2 ring-green-500" : ""}`}
            >
              {isUpdated && (
                <motion.div
                  initial={{ opacity: 0, scale: 0 }}
                  animate={{ opacity: 1, scale: 1 }}
                  exit={{ opacity: 0, scale: 0 }}
                  className="absolute -top-2 -right-2 z-10"
                >
                  <Badge className="bg-green-600 text-white flex items-center gap-1">
                    <Zap className="w-3 h-3" />
                    Updated
                  </Badge>
                </motion.div>
              )}

              <Card className="bg-gray-800 border-gray-700 hover:bg-gray-750 transition-colors">
                <CardContent className="p-4">
                  <div className="flex items-center justify-between">
                    <div className="flex items-center gap-4 flex-1">
                      <div className="w-12 h-12 bg-blue-600/20 rounded-lg flex items-center justify-center">
                        <Package className="w-6 h-6 text-blue-400" />
                      </div>

                      <div className="flex-1">
                        <div className="flex items-center gap-2 mb-1">
                          <h3 className="font-medium text-white">
                            {product.name}
                          </h3>
                          {product.inventory.currentStock <=
                            product.inventory.minimumStock && (
                            <AlertTriangle className="w-4 h-4 text-yellow-400" />
                          )}
                        </div>

                        <p className="text-sm text-gray-400">
                          {product.brand?.name} • {product.category?.name}
                        </p>

                        <div className="flex items-center gap-4 mt-2">
                          <div className="flex-1">
                            <div className="flex justify-between text-xs text-gray-400 mb-1">
                              <span>
                                Stock: {product.inventory.currentStock}
                              </span>
                              <span>Max: {product.inventory.maximumStock}</span>
                            </div>
                            <Progress
                              value={stockPercentage}
                              className="h-2"
                              indicatorClassName={stockStatus.color}
                            />
                          </div>

                          <Badge
                            className={`${stockStatus.textColor} bg-gray-700`}
                          >
                            {stockStatus.status.replace("-", " ")}
                          </Badge>
                        </div>
                      </div>
                    </div>

                    <div className="flex items-center gap-4">
                      <div className="text-right">
                        <p className="font-semibold text-white">
                          ₹{product.pricing.sellingPrice.toLocaleString()}
                        </p>
                        <p className="text-sm text-gray-400">
                          Cost: ₹
                          {product.pricing.purchasePrice.toLocaleString()}
                        </p>
                      </div>

                      <div className="flex gap-2">
                        <Button
                          variant="outline"
                          size="sm"
                          onClick={() => onProductClick?.(product)}
                        >
                          <Eye className="w-4 h-4 mr-2" />
                          View
                        </Button>
                        <Button variant="outline" size="sm">
                          <Edit className="w-4 h-4 mr-2" />
                          Edit
                        </Button>
                      </div>
                    </div>
                  </div>
                </CardContent>
              </Card>
            </motion.div>
          );
        })}
      </AnimatePresence>

      {displayProducts.length === 0 && (
        <Card className="bg-gray-800 border-gray-700">
          <CardContent className="p-8 text-center">
            <Package className="w-12 h-12 text-gray-400 mx-auto mb-4" />
            <p className="text-gray-400">
              {showLowStockOnly ? "No low stock items" : "No products found"}
            </p>
            <p className="text-sm text-gray-500 mt-1">
              {showLowStockOnly
                ? "All products are well stocked"
                : "Products will appear here in real-time"}
            </p>
          </CardContent>
        </Card>
      )}
    </div>
  );
};

// Real-time inventory stats component
export const RealtimeInventoryStats: React.FC = () => {
  // Format currency helper
  const formatCurrency = (amount: number) => {
    if (amount < 1000) {
      return `₹${amount}`;
    }
    const k = amount / 1000;
    const decimals = k < 10 ? 2 : k < 100 ? 1 : 0;
    return `₹${k.toFixed(decimals)}K`;
  };
  const [stats, setStats] = useState({
    total: 0,
    active: 0,
    lowStock: 0,
    outOfStock: 0,
    totalValue: 0,
  });

  // Get products from global inventory store
  const { products: storeProducts = [], fetchProducts } = useInventoryStore();

  const [products, setProducts] = useState<Product[]>(storeProducts);

  // Fetch products on mount to ensure initial data
  useEffect(() => {
    if (storeProducts.length === 0) {
      fetchProducts();
    }
  }, []);

  // Keep local products in sync with global store
  useEffect(() => {
    setProducts(storeProducts);
  }, [storeProducts]);

  // Listen to product changes and update stats
  useDocumentListener("product", undefined, (update) => {
    const { transition, result } = update;

    switch (transition) {
      case "appear":
        setProducts((prev) => {
          const exists = prev.find((p) => p._id === result._id);
          return exists ? prev : [...prev, result];
        });
        break;

      case "update":
        setProducts((prev) =>
          prev.map((product) =>
            product._id === result._id ? { ...product, ...result } : product
          )
        );
        break;

      case "disappear":
        setProducts((prev) =>
          prev.filter((product) => product._id !== result._id)
        );
        break;
    }
  });

  // Recalculate stats when products change
  useEffect(() => {
    console.log(
      "🔢 Calculating inventory stats for",
      products.length,
      "products"
    );
    
    const newStats = products.reduce(
      (acc, product) => {
        acc.total += 1;

        if (product.isActive) {
          acc.active += 1;
        }

        if (product.inventory.currentStock <= 0) {
          acc.outOfStock += 1;
        } else if (
          product.inventory.currentStock <= product.inventory.minimumStock
        ) {
          acc.lowStock += 1;
        }

<<<<<<< HEAD
        acc.totalValue +=
          product.inventory.currentStock * product.pricing.purchasePrice;
=======
        const productValue =
          product.inventory.currentStock * product.pricing.purchasePrice;
        acc.totalValue += productValue;

        console.log(
          `📦 ${product.name}: ${product.inventory.currentStock} × ₹${product.pricing.purchasePrice} = ₹${productValue}`
        );
>>>>>>> f4c7573d

        return acc;
      },
      {
        total: 0,
        active: 0,
        lowStock: 0,
        outOfStock: 0,
        totalValue: 0,
      }
    );

    console.log(
      "💰 Total inventory value (purchase price):",
      newStats.totalValue
    );
    setStats(newStats);
  }, [products]);

  return (
    <div className="grid grid-cols-1 md:grid-cols-5 gap-6">
      <motion.div
        key={stats.total}
        initial={{ scale: 1 }}
        animate={{ scale: [1, 1.05, 1] }}
        transition={{ duration: 0.3 }}>
        <Card className="bg-gray-900 border-gray-800">
          <CardContent className="p-6">
            <div className="flex items-center justify-between">
              <div>
                <p className="text-gray-400 text-sm font-medium">
                  Total Products
                </p>
                <p className="text-2xl font-bold text-white mt-1">
                  {stats.total}
                </p>
              </div>
              <Package className="w-8 h-8 text-blue-400" />
            </div>
          </CardContent>
        </Card>
      </motion.div>

      <Card className="bg-gray-900 border-gray-800">
        <CardContent className="p-6">
          <div className="flex items-center justify-between">
            <div>
              <p className="text-gray-400 text-sm font-medium">Active</p>
              <p className="text-2xl font-bold text-green-400 mt-1">
                {stats.active}
              </p>
            </div>
            <Package className="w-8 h-8 text-green-400" />
          </div>
        </CardContent>
      </Card>

      <Card className="bg-gray-900 border-gray-800">
        <CardContent className="p-6">
          <div className="flex items-center justify-between">
            <div>
              <p className="text-gray-400 text-sm font-medium">Low Stock</p>
              <p className="text-2xl font-bold text-yellow-400 mt-1">
                {stats.lowStock}
              </p>
            </div>
            <AlertTriangle className="w-8 h-8 text-yellow-400" />
          </div>
        </CardContent>
      </Card>

      <Card className="bg-gray-900 border-gray-800">
        <CardContent className="p-6">
          <div className="flex items-center justify-between">
            <div>
              <p className="text-gray-400 text-sm font-medium">Out of Stock</p>
              <p className="text-2xl font-bold text-red-400 mt-1">
                {stats.outOfStock}
              </p>
            </div>
            <Package className="w-8 h-8 text-red-400" />
          </div>
        </CardContent>
      </Card>

      <Card className="bg-gray-900 border-gray-800">
        <CardContent className="p-6">
          <div className="flex items-center justify-between">
            <div>
              <p className="text-gray-400 text-sm font-medium">Total Value</p>
              <p className="text-xs text-gray-500">(at purchase price)</p>
              <p className="text-2xl font-bold text-purple-400 mt-1">
                {formatCurrency(stats.totalValue)}
              </p>
            </div>
            <TrendingUp className="w-8 h-8 text-purple-400" />
          </div>
        </CardContent>
      </Card>
    </div>
  );
};<|MERGE_RESOLUTION|>--- conflicted
+++ resolved
@@ -4,7 +4,7 @@
 import { useInventoryStore } from "@/store/inventory-store";
 import { motion, AnimatePresence } from "framer-motion";
 import { useDocumentListener } from "@/hooks/use-realtime-sync";
-import { Card, CardContent, CardHeader, CardTitle } from "@/components/ui/card";
+import { Card, CardContent } from "@/components/ui/card";
 import { Badge } from "@/components/ui/badge";
 import { Button } from "@/components/ui/button";
 import { Progress } from "@/components/ui/progress";
@@ -392,7 +392,7 @@
       products.length,
       "products"
     );
-    
+
     const newStats = products.reduce(
       (acc, product) => {
         acc.total += 1;
@@ -409,10 +409,6 @@
           acc.lowStock += 1;
         }
 
-<<<<<<< HEAD
-        acc.totalValue +=
-          product.inventory.currentStock * product.pricing.purchasePrice;
-=======
         const productValue =
           product.inventory.currentStock * product.pricing.purchasePrice;
         acc.totalValue += productValue;
@@ -420,7 +416,6 @@
         console.log(
           `📦 ${product.name}: ${product.inventory.currentStock} × ₹${product.pricing.purchasePrice} = ₹${productValue}`
         );
->>>>>>> f4c7573d
 
         return acc;
       },
@@ -446,7 +441,8 @@
         key={stats.total}
         initial={{ scale: 1 }}
         animate={{ scale: [1, 1.05, 1] }}
-        transition={{ duration: 0.3 }}>
+        transition={{ duration: 0.3 }}
+      >
         <Card className="bg-gray-900 border-gray-800">
           <CardContent className="p-6">
             <div className="flex items-center justify-between">
